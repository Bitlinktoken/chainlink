--- conflicted
+++ resolved
@@ -6,8 +6,6 @@
 	"math/big"
 	"sync"
 	"time"
-
-	"github.com/ethereum/go-ethereum/core/types"
 
 	"github.com/jpillora/backoff"
 
@@ -298,44 +296,23 @@
 	if q.FromBlock == nil {
 		return backfilledSet
 	}
-<<<<<<< HEAD
-	b, err := sub.logSubscriber.BlockByNumber(context.Background(), nil)
-=======
 	b, err := sub.logSubscriber.BlockByNumber(ctx, nil)
->>>>>>> 695ade3f
 	if err != nil {
 		logger.Errorw("Unable to backfill logs: couldn't read latest block", "err", err)
 		return backfilledSet
 	}
 
-<<<<<<< HEAD
-	var logs []types.Log
-=======
 	// If we are significantly behind the latest head, there could be a very large (1000s)
 	// of blocks to check for logs. We read the blocks in batches to avoid hitting the websocket
 	// request data limit.
 	// On matic its 5MB [https://github.com/maticnetwork/bor/blob/3de2110886522ab17e0b45f3c4a6722da72b7519/rpc/http.go#L35]
 	// On ethereum its 15MB [https://github.com/ethereum/go-ethereum/blob/master/rpc/websocket.go#L40]
->>>>>>> 695ade3f
 	latest := b.Number()
 	batchSize := int64(sub.backfillBatchSize)
 	for i := q.FromBlock.Int64(); i < latest.Int64(); i += batchSize {
 		q.FromBlock = big.NewInt(i)
 		to := utils.BigIntSlice{big.NewInt(i + batchSize - 1), latest}
 		q.ToBlock = to.Min()
-<<<<<<< HEAD
-		batchLogs, err := sub.logSubscriber.FilterLogs(context.TODO(), q)
-		if err != nil {
-			logger.Errorw("Unable to backfill logs", "err", err, "fromBlock", q.FromBlock.String(), "toBlock", q.ToBlock.String())
-			return backfilledSet
-		}
-		logs = append(logs, batchLogs...)
-	}
-
-	for _, log := range logs {
-		backfilledSet[log.BlockHash.String()] = true
-		sub.callback(log)
-=======
 		batchLogs, err := sub.logSubscriber.FilterLogs(ctx, q)
 		if err != nil {
 			if ctx.Err() != nil {
@@ -355,7 +332,6 @@
 				sub.callback(log)
 			}
 		}
->>>>>>> 695ade3f
 	}
 	return backfilledSet
 }