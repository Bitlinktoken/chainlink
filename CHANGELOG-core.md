--- conflicted
+++ resolved
@@ -7,25 +7,22 @@
 
 ## [Unreleased]
 
-<<<<<<< HEAD
-## [0.8.13] - 2020-08-31
-
-## Changed
-
-Performance improvements when using BulletproofTxManager.
-=======
 ### Added
 
 - Chainlink header images to the following `README.md` files: root, core, 
   evm-contracts, and evm-test-helpers.
->>>>>>> d4c48a75
+
+## [0.8.13] - 2020-08-31
+
+### Changed
+
+- Performance improvements when using BulletproofTxManager.
 
 ## [0.8.12] - 2020-08-10
 
 ### Fixed
 
-Added a workaround for Infura users who are seeing "error getting balance: header not found".
-
+- Added a workaround for Infura users who are seeing "error getting balance: header not found".
 This behaviour is due to Infura announcing it has a block, but when we request our balance in this block, the eth node doesn't have the block in memory. The workaround is to add a configurable lag time on balance update requests. The default is set to 1 but this is configurable via a new environment variable `ETH_BALANCE_MONITOR_BLOCK_DELAY`.
 
 ## [0.8.11] - 2020-07-27
